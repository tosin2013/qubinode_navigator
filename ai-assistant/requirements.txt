--- conflicted
+++ resolved
@@ -39,13 +39,9 @@
 qdrant-client[fastembed]==1.16.0
 
 # Development and testing
-<<<<<<< HEAD
-pytest==9.0.1
-pytest-asyncio==0.21.1
-=======
-pytest>=9.0.0,<10.0.0
+pytest>=9.0.1,<10.0.0
 pytest-asyncio>=1.0.0,<2.0.0
->>>>>>> c4ab41e2
+
 
 # MCP (Model Context Protocol) server for LLM integrations
 # fastmcp includes the MCP protocol implementation
