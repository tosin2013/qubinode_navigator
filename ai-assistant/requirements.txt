# AI Assistant Dependencies
# Based on ADR-0027 technical requirements

# Core API framework
fastapi==0.121.3
uvicorn[standard]==0.38.0
pydantic==2.12.4

# AI/ML frameworks (modern versions - compatible)
# Using 0.3.x series for all langchain packages for compatibility
langchain>=0.3.17,<0.4.0
langchain-community>=0.3.0,<0.4.0
langchain-core>=0.3.33,<0.4.0
# Note: Using direct HTTP calls to llama.cpp server instead of llama-cpp-python

# Multi-model API support
litellm==1.80.0

# HTTP client for external requests
httpx==0.28.1
requests==2.32.5

# File handling for RAG ingestion (Linux/RHEL optimized)
aiofiles>=23.1.0
python-multipart==0.0.20

# Configuration and environment
pyyaml==6.0.3
python-dotenv==1.2.1

# Logging and monitoring
<<<<<<< HEAD
structlog==25.5.0
=======
structlog>=23.2.0
>>>>>>> 8bf05bbe
prometheus-client==0.23.1

# System integration
psutil>=5.9.6

# Vector database and embeddings for RAG (cutting-edge 2024)
# Note: fastembed extra removed - not compatible with Python 3.12
# Using external embeddings via LangChain instead
qdrant-client>=1.16.0

# Development and testing
pytest>=9.0.1,<10.0.0
pytest-asyncio>=1.0.0,<2.0.0


# MCP (Model Context Protocol) server for LLM integrations
# fastmcp includes the MCP protocol implementation
mcp>=1.0.0
fastmcp>=2.0.0<|MERGE_RESOLUTION|>--- conflicted
+++ resolved
@@ -29,11 +29,7 @@
 python-dotenv==1.2.1
 
 # Logging and monitoring
-<<<<<<< HEAD
 structlog==25.5.0
-=======
-structlog>=23.2.0
->>>>>>> 8bf05bbe
 prometheus-client==0.23.1
 
 # System integration
