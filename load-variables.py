--- conflicted
+++ resolved
@@ -10,14 +10,11 @@
 import subprocess
 import sys
 
-<<<<<<< HEAD
-=======
 inventory_env = os.environ.get('INVENTORY')
 if not inventory_env:
     print("INVENTORY environment variable not found.")
     sys.exit(1)
 
->>>>>>> 135432ff
 def update_inventory(username=None, domain_name=None, dnf_forwarder=None):
     if username is None:
         if os.geteuid() == 0:
