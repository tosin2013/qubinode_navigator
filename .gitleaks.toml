# Gitleaks Configuration for Qubinode Navigator
# Uses default gitleaks rules with project-specific allowlists
#
# Reference: https://github.com/gitleaks/gitleaks#configuration

title = "Qubinode Navigator Security Scan"

# Use default gitleaks rules (detects real secrets like API keys, private keys, etc.)
[extend]
useDefault = true

<<<<<<< HEAD
[[rules]]
id = "api-secrets"
description = "API keys and tokens"
regex = '''(API_KEY|CLIENT_SECRET|ACCESS_TOKEN|PRIVATE_KEY|TOKEN)\s*[=:]\s*["'][A-Za-z0-9+/]{16,}["']'''
path = '''.*\.(env|sh|yml|yaml|py)$'''

[[rules]]
id = "private-keys"
description = "Private key content"
regex = '''-----BEGIN [A-Z ]+PRIVATE KEY-----'''
path = '''.*'''

[[rules]]
id = "ssh-keys"
description = "SSH private keys"
regex = '''ssh-rsa AAAA[0-9A-Za-z+/]+[=]{0,3}'''
path = '''.*'''

[[rules]]
id = "jwt-tokens"
description = "JWT tokens"
regex = '''eyJ[A-Za-z0-9_/+-]*\.eyJ[A-Za-z0-9_/+-]*\.[A-Za-z0-9._/+-]*'''
path = '''.*'''

# AI-generated developer notes detection
# Disabled - too many false positives with legitimate documentation notes
# [[rules]]
# id = "ai-todo-comments"
# description = "AI-generated TODO comments with implementation details"
# regex = '''(?i)#\s*(TODO|FIXME|HACK|XXX|NOTE):\s*.{20,}'''
# path = '''.*\.(py|sh|yml|yaml|js|ts|md)$'''

# Disabled - too many false positives with legitimate comments
# [[rules]]
# id = "ai-debug-comments"
# description = "AI-generated debug and temporary comments"
# regex = '''(?i)#\s*(DEBUG|TEMP|REMOVE|DELETE|CLEANUP):\s*.+'''
# path = '''.*\.(py|sh|yml|yaml|js|ts)$'''

# Disabled - too many false positives
# [[rules]]
# id = "ai-implementation-notes"
# description = "Detailed implementation notes from AI"
# regex = '''(?i)(implementation note|ai note|claude note|assistant note):\s*.{30,}'''
# path = '''.*\.(md|py|sh|yml|yaml)$'''

# Disabled - too many false positives
# [[rules]]
# id = "internal-architecture-details"
# description = "Internal architecture details not for end users"
# regex = '''(?i)(internal implementation|private method|internal use only|not for production).{20,}'''
# path = '''.*\.(md|py|sh|yml|yaml)$'''

# Sensitive configuration patterns
[[rules]]
id = "database-urls"
description = "Database connection URLs with credentials"
regex = '''(mysql|postgresql|mongodb)://[^:]+:[^@]+@[^/]+'''
path = '''.*\.(env|yml|yaml|py|sh)$'''

[[rules]]
id = "cloud-credentials"
description = "Cloud provider credentials"
regex = '''(?i)(aws_access_key|azure_client|gcp_key|do_token)\s*[=:]\s*["'][A-Za-z0-9+/]{16,}["']'''
path = '''.*'''

[[rules]]
id = "hardcoded-ips"
description = "Hardcoded internal IP addresses"
regex = '''(?i)(server|host|endpoint)\s*[=:]\s*["']?(10\.|172\.(1[6-9]|2[0-9]|3[01])\.|192\.168\.)[0-9.]+["']?'''
path = '''.*\.(env|yml|yaml|py|sh)$'''

# Global allowlists
=======
# Global allowlist for known false positives
>>>>>>> 3716ad76
[allowlist]
description = "Allowlist for Qubinode Navigator false positives"

# Paths to completely ignore
paths = [
    # Example and template files
    '''.env.example''',
    '''.env.mcp''',
    '''inventories/sample/.*''',
    '''mcp-client-config-example.json''',
    # Documentation (contains example API keys for illustration)
    '''docs/.*''',
    '''.*\.md$''',
    '''MCP-.*\.md$''',
    # Test files
    '''tests/.*''',
    '''.*_test\.py$''',
    '''test_.*\.py$''',
    # Scripts with example patterns
    '''scripts/setup-security-tools.sh''',
    '''scripts/security-scan.sh''',
<<<<<<< HEAD
    '''.dev-notes/''',
    '''docs/internal/''',
    '''docs/contributors/''',
    '''test.*\.py$''',  # Test files
    '''tests/.*''',     # Test directory
    '''test-.*\.sh$''', # Test scripts
    '''inventories/sample/.*''',  # Sample inventory
    '''airflow/scripts/scaffold-dag.sh''',  # Template file with TODO placeholders
    '''airflow/scripts/init-prerequisites.sh''',  # Setup script with example passwords
    '''airflow/scripts/setup-vault.sh''',  # Vault setup with template credentials
    '''airflow/docker-compose.yml''',  # Docker compose with test API keys
    '''airflow/plugins/qubinode/rag_store.py''',  # RAG store with URL string manipulation
    '''dependancies/onedev/configure-onedev-agent.sh''',  # OneDev setup with prompts
    '''.github/workflows/.*\.yml$''',  # CI workflow files with example configs
=======
    '''scripts/cleanup-git-history.sh''',
    '''deploy-fastmcp-production.sh''',
>>>>>>> 3716ad76
]

# Regex patterns to ignore in detected matches
regexTarget = "match"
regexes = [
    # Placeholder/example values
    '''CHANGEME''',
<<<<<<< HEAD
    '''your_.*''',
    '''your-password''',
=======
    '''your[-_].*''',
>>>>>>> 3716ad76
    '''example''',
    '''placeholder''',
    '''template''',
    '''sample''',
<<<<<<< HEAD
    '''\$\{.*\}''',  # Variable substitutions
    '''\$[A-Z_]+''', # Environment variables
    '''Enter the password''', # Interactive prompts
    '''Enter OneDev password''', # OneDev setup prompt
    '''read.*password''',     # Read password commands
    '''# TODO: (Add|Update|Fix|Implement)''', # Standard TODO patterns
    '''# FIXME: (Bug|Issue|Problem)''', # Standard FIXME patterns
    '''# NOTE:.*''', # Documentation notes
    '''# Note:.*''', # Documentation notes
    '''localhost''', # Localhost references
    '''127\.0\.0\.1''', # Localhost IP
    '''0\.0\.0\.0''', # Bind all interfaces
    '''192\.168\.1\.10''', # Example IP in docs
    '''Harbor12345''', # Example password in setup scripts
    '''testpass''', # Test password
    '''adminpass''', # Test password
    '''postgresql://airflow:airflow@localhost''', # Test DB URL
    '''postgresql://user:pass@localhost''', # Example DB URL
    '''postgresql://\{\{username\}\}:\{\{password\}\}@localhost''', # Template DB URL
    '''postgresql\+psycopg2://''', # DB URL prefix in code
    '''b8c909cc21b988703db529ff2287cdbe0cc3ffca67678e9c97bd912790df6486''', # Hardcoded API key in docker-compose for litellm (not a real secret, test/dev only)
    '''AIRFLOW_MCP_API_KEY.*b8c909cc21b988703db529ff2287cdbe0cc3ffca67678e9c97bd912790df6486''', # Full API key line in docker-compose
=======
    # Variable substitutions (not real secrets)
    '''\$\{.*\}''',
    '''\$[A-Z_]+''',
    # Localhost references (not sensitive)
    '''localhost''',
    '''127\.0\.0\.1''',
    '''0\.0\.0\.0''',
    # Known development/sample passwords
    '''Harbor12345''',
    '''testpass''',
    '''adminpass''',
    '''airflow:airflow''',
    '''user:pass''',
    # Known dev API keys (local development only)
    '''b8c909cc21b988703db529ff2287cdbe0cc3ffca67678e9c97bd912790df6486''',
    # Template patterns with mustache/jinja syntax
    '''\{\{.*\}\}''',
>>>>>>> 3716ad76
]

# Specific commit allowlist (for historical commits with known issues)
commits = []

# Stopwords that indicate the value is not a real secret
stopwords = [
    "example",
    "sample",
    "test",
    "placeholder",
    "changeme",
    "your-password",
    "your_password",
]<|MERGE_RESOLUTION|>--- conflicted
+++ resolved
@@ -9,7 +9,6 @@
 [extend]
 useDefault = true
 
-<<<<<<< HEAD
 [[rules]]
 id = "api-secrets"
 description = "API keys and tokens"
@@ -83,9 +82,6 @@
 path = '''.*\.(env|yml|yaml|py|sh)$'''
 
 # Global allowlists
-=======
-# Global allowlist for known false positives
->>>>>>> 3716ad76
 [allowlist]
 description = "Allowlist for Qubinode Navigator false positives"
 
@@ -107,7 +103,6 @@
     # Scripts with example patterns
     '''scripts/setup-security-tools.sh''',
     '''scripts/security-scan.sh''',
-<<<<<<< HEAD
     '''.dev-notes/''',
     '''docs/internal/''',
     '''docs/contributors/''',
@@ -122,10 +117,6 @@
     '''airflow/plugins/qubinode/rag_store.py''',  # RAG store with URL string manipulation
     '''dependancies/onedev/configure-onedev-agent.sh''',  # OneDev setup with prompts
     '''.github/workflows/.*\.yml$''',  # CI workflow files with example configs
-=======
-    '''scripts/cleanup-git-history.sh''',
-    '''deploy-fastmcp-production.sh''',
->>>>>>> 3716ad76
 ]
 
 # Regex patterns to ignore in detected matches
@@ -133,17 +124,12 @@
 regexes = [
     # Placeholder/example values
     '''CHANGEME''',
-<<<<<<< HEAD
     '''your_.*''',
     '''your-password''',
-=======
-    '''your[-_].*''',
->>>>>>> 3716ad76
     '''example''',
     '''placeholder''',
     '''template''',
     '''sample''',
-<<<<<<< HEAD
     '''\$\{.*\}''',  # Variable substitutions
     '''\$[A-Z_]+''', # Environment variables
     '''Enter the password''', # Interactive prompts
@@ -166,25 +152,6 @@
     '''postgresql\+psycopg2://''', # DB URL prefix in code
     '''b8c909cc21b988703db529ff2287cdbe0cc3ffca67678e9c97bd912790df6486''', # Hardcoded API key in docker-compose for litellm (not a real secret, test/dev only)
     '''AIRFLOW_MCP_API_KEY.*b8c909cc21b988703db529ff2287cdbe0cc3ffca67678e9c97bd912790df6486''', # Full API key line in docker-compose
-=======
-    # Variable substitutions (not real secrets)
-    '''\$\{.*\}''',
-    '''\$[A-Z_]+''',
-    # Localhost references (not sensitive)
-    '''localhost''',
-    '''127\.0\.0\.1''',
-    '''0\.0\.0\.0''',
-    # Known development/sample passwords
-    '''Harbor12345''',
-    '''testpass''',
-    '''adminpass''',
-    '''airflow:airflow''',
-    '''user:pass''',
-    # Known dev API keys (local development only)
-    '''b8c909cc21b988703db529ff2287cdbe0cc3ffca67678e9c97bd912790df6486''',
-    # Template patterns with mustache/jinja syntax
-    '''\{\{.*\}\}''',
->>>>>>> 3716ad76
 ]
 
 # Specific commit allowlist (for historical commits with known issues)
