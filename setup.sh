--- conflicted
+++ resolved
@@ -6,10 +6,6 @@
 # Uncomment for debugging
 #export PS4='+(${BASH_SOURCE}:${LINENO}): ${FUNCNAME[0]:+${FUNCNAME[0]}(): }'
 #set -xe
-<<<<<<< HEAD
-
-=======
->>>>>>> 3086ac50
 # @global ANSIBLE_SAFE_VERSION this is the ansible safe version
 # @global INVENTORY this is the inventory file name and path Example: inventories/localhost
 export ANSIBLE_SAFE_VERSION="0.0.6"
