
#!/bin/bash
#github-action genshdoc


############################################
## @brief This function will configure the images for kcli
##  * @param {string} $1 - The path to the vault file
############################################
function kcli_configure_images(){
    echo "Configuring images"
    dependency_check
    echo "Downloading Fedora"
    sudo kcli download image fedora38
    #echo "Downloading Centos Streams"
    sudo kcli download image centos9-stream
    #sudo kcli download image ubuntu -u https://cloud-images.ubuntu.com/releases/jammy/release/ubuntu-22.04-server-cloudimg-amd64.img

<<<<<<< HEAD
  if [[ $LINUX_VERSION == "rhel"  ||  "A${INSTALL_RHEL_IMAGES}" != "Atrue" ]]; then
    echo "Downloading Red Hat Enterprise Linux 8"
    sudo kcli download image rhel8
    echo "Downloading Red Hat Enterprise Linux 9"
    echo "For AAP Deployments use: Red Hat Enterprise Linux 9.1 KVM Guest Image"
    sudo kcli download image rhel9
  fi
=======
  #if [[ $LINUX_VERSION == "rhel"  &&  "A${INSTALL_RHEL_IMAGES}" != "Atrue" ]]; then
  #  echo "Downloading Red Hat Enterprise Linux 8"
  #  sudo kcli download image rhel8
  #  echo "Downloading Red Hat Enterprise Linux 9"
  #  echo "For AAP Deployments use: Red Hat Enterprise Linux 9.1 KVM Guest Image"
  #  sudo kcli download image rhel9
  #fi
>>>>>>> e4024caa

}

############################################
## @brief This function will install and configure the default settings for kcli
############################################
function qubinode_setup_kcli() {
    get_rhel_version
    if [[ ! -f /usr/bin/kcli ]];
    then 
        sudo dnf -y install libvirt libvirt-daemon-driver-qemu qemu-kvm
        sudo systemctl enable --now libvirtd
        sudo usermod -aG qemu,libvirt $USER
        if [[ $BASE_OS == "CENTOS9" ]]; then
          sudo dnf copr enable karmab/kcli  epel-9-x86_64
        fi
        curl https://raw.githubusercontent.com/karmab/kcli/master/install.sh | bash
        echo "eval '$(register-python-argcomplete kcli)'" >> ~/.bashrc
        if [[ $BASE_OS == "CENTOS9" ]]; then
          sudo kcli create host kvm -H 127.0.0.1 local
        elif [[ $BASE_OS == "RHEL9" ]]; then
          sudo kcli create host kvm -H 127.0.0.1 local
        fi
    else 
      echo "kcli is installed"
      kcli --help
    fi 
}

function install_dependencies {
  cd /opt/kcli-plan-samples
  sudo pip3 install -r profile_generator/requirements.txt
}

function check_kcli_plan {
  if [ -d /opt/kcli-plan-samples ]; then
    echo "kcli plan already exists"
    cd /opt/kcli-plan-samples 
    sudo git pull 
  else
    cd /opt/ || return
    sudo git clone https://github.com/tosin2013/kcli-plan-samples.git
    cd /opt/kcli-plan-samples || return
    sudo git checkout dev
    install_dependencies
  fi
}

function update_profiles_file {
  if [ -d /opt/kcli-plan-samples ]; then
    cd /opt/kcli-plan-samples || return
    if [ ! -f /opt/kcli-plan-samples/.vault_password ]; then
      sudo curl -OL https://gist.githubusercontent.com/tosin2013/022841d90216df8617244ab6d6aceaf8/raw/92400b9e459351d204feb67b985c08df6477d7fa/ansible_vault_setup.sh
      sudo chmod +x ansible_vault_setup.sh
      sudo ./ansible_vault_setup.sh
    fi
    dependency_check
    set_variables
     /usr/local/bin/ansiblesafe -f "${ANSIBLE_VAULT_FILE}" -o 2
    PASSWORD=$(yq eval '.admin_user_password' "${ANSIBLE_VAULT_FILE}")
    RHSM_ORG=$(yq eval '.rhsm_org' "${ANSIBLE_VAULT_FILE}")
    RHSM_ACTIVATION_KEY=$(yq eval '.rhsm_activationkey' "${ANSIBLE_VAULT_FILE}")
    sudo python3 profile_generator/profile_generator.py update_yaml rhel9 rhel9/template.yaml --image rhel-baseos-9.1-x86_64-kvm.qcow2 --user $USER --user-password ${PASSWORD} --rhnorg ${RHSM_ORG} --rhnactivationkey ${RHSM_ACTIVATION_KEY}
    sudo python3 profile_generator/profile_generator.py update_yaml fedora37 fedora37/template.yaml --image Fedora-Cloud-Base-37-1.7.x86_64.qcow2  --disk-size 30 --numcpus 4 --memory 8192 --user  $USER  --user-password ${PASSWORD}
     /usr/local/bin/ansiblesafe -f "${ANSIBLE_VAULT_FILE}" -o 1

    sudo mkdir -p "${KCLI_CONFIG_DIR}"
    sudo cp "${PROFILES_FILE}" "${KCLI_CONFIG_FILE}"
    if [ "${SECURE_DEPLOYMENT}" == "true" ];
    then 
      sudo  /usr/local/bin/ansiblesafe -f "${KCLI_CONFIG_FILE}" -o 1
    fi 
  fi
}<|MERGE_RESOLUTION|>--- conflicted
+++ resolved
@@ -16,15 +16,6 @@
     sudo kcli download image centos9-stream
     #sudo kcli download image ubuntu -u https://cloud-images.ubuntu.com/releases/jammy/release/ubuntu-22.04-server-cloudimg-amd64.img
 
-<<<<<<< HEAD
-  if [[ $LINUX_VERSION == "rhel"  ||  "A${INSTALL_RHEL_IMAGES}" != "Atrue" ]]; then
-    echo "Downloading Red Hat Enterprise Linux 8"
-    sudo kcli download image rhel8
-    echo "Downloading Red Hat Enterprise Linux 9"
-    echo "For AAP Deployments use: Red Hat Enterprise Linux 9.1 KVM Guest Image"
-    sudo kcli download image rhel9
-  fi
-=======
   #if [[ $LINUX_VERSION == "rhel"  &&  "A${INSTALL_RHEL_IMAGES}" != "Atrue" ]]; then
   #  echo "Downloading Red Hat Enterprise Linux 8"
   #  sudo kcli download image rhel8
@@ -32,7 +23,6 @@
   #  echo "For AAP Deployments use: Red Hat Enterprise Linux 9.1 KVM Guest Image"
   #  sudo kcli download image rhel9
   #fi
->>>>>>> e4024caa
 
 }
 
