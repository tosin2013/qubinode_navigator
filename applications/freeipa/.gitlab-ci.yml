--- conflicted
+++ resolved
@@ -7,12 +7,6 @@
   stage: freeipa
   image: fedora:37
   variables:
-<<<<<<< HEAD
-    SSH_USER:  admin
-    SSH_PASSWORD: CHANGEME
-    SSH_HOST: 192.168.1.10
-=======
->>>>>>> 2f1848c2
     CICD_PIPELINE: "true"
   script:
     - dnf install wget openssh-clients sshpass -y
