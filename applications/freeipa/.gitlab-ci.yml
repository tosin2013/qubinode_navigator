stages:
  - freeipa

build:
  stage: freeipa
  image: fedora:37
  variables:
    SSH_USER:  admin
<<<<<<< HEAD
    SSH_PASSWORD: CHANGEME
    SSH_HOST: 192.168.1.10
=======
    SSH_PASSWORD: COmp123$%
    SSH_HOST: 192.168.1.39
>>>>>>> e7efb84c
  script:
    - ls -la $YAML_FILE
    - dnf install wget openssh-clients sshpass -y
    - mkdir -p ~/.ssh/
    - ssh-keygen -t rsa -b 4096 -f ~/.ssh/id_rsa -N ""
    - sshpass -p "$SSH_PASSWORD" ssh-copy-id -o StrictHostKeyChecking=no "$SSH_USER"@"$SSH_HOST"
    - ssh "$SSH_USER"@"$SSH_HOST"  'source ~/.bash_aliases && freeipa-utils deploy'
  only:
    - main<|MERGE_RESOLUTION|>--- conflicted
+++ resolved
@@ -6,13 +6,8 @@
   image: fedora:37
   variables:
     SSH_USER:  admin
-<<<<<<< HEAD
     SSH_PASSWORD: CHANGEME
     SSH_HOST: 192.168.1.10
-=======
-    SSH_PASSWORD: COmp123$%
-    SSH_HOST: 192.168.1.39
->>>>>>> e7efb84c
   script:
     - ls -la $YAML_FILE
     - dnf install wget openssh-clients sshpass -y
